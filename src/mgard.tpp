--- conflicted
+++ resolved
@@ -346,20 +346,12 @@
 
   if (dims.is_2kplus1()) {
     // to be clean up.
-
-<<<<<<< HEAD
-    int nlevel;
-    set_number_of_levels(1, ncol, nlevel);
-    tol /= nlevel + 1;
 #ifdef MGARD_TIMING
     auto start = std::chrono::high_resolution_clock::now();
 #endif
-    const int l_target = nlevel - 1;
-=======
     tol /= dims.nlevel + 1;
 
     const int l_target = dims.nlevel - 1;
->>>>>>> 3e8986ac
     mgard::refactor_1D(ncol, l_target, v.data(), work, row_vec);
 
     work.clear();
@@ -368,17 +360,13 @@
     int size_ratio = sizeof(Real) / sizeof(int);
     std::vector<int> qv(ncol + size_ratio);
 
-<<<<<<< HEAD
-    mgard::quantize_2D_interleave(1, ncol, v.data(), qv, norm, tol);
 #ifdef MGARD_TIMING
     auto stop = std::chrono::high_resolution_clock::now();
     auto duration = std::chrono::duration_cast<std::chrono::microseconds>(stop - start);
     std::cout << "Refactor Time = " << (double)duration.count()/1000000 << "\n";
 #endif
-=======
     quantize_interleave(hierarchy, v.data(), qv.data(), norm, tol);
 
->>>>>>> 3e8986ac
     std::vector<unsigned char> out_data;
 
     return mgard::compress_memory_huffman(qv, out_data, outsize);
@@ -405,17 +393,13 @@
     const int size_ratio = sizeof(Real) / sizeof(int);
     std::vector<int> qv(ncol + size_ratio);
 
-<<<<<<< HEAD
-    mgard::quantize_2D_interleave(1, ncol, v.data(), qv, norm, tol);
 #ifdef MGARD_TIMING
     auto stop = std::chrono::high_resolution_clock::now();
     auto duration = std::chrono::duration_cast<std::chrono::seconds>(stop - start);
     std::cout << "Refactor Time = " << duration.count() << "\n";
 #endif
-=======
     quantize_interleave(hierarchy, v.data(), qv.data(), norm, tol);
 
->>>>>>> 3e8986ac
     std::vector<unsigned char> out_data;
 
     return mgard::compress_memory_huffman(qv, out_data, outsize);
